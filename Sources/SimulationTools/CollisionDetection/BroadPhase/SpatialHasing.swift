import Metal
import MetalTools

public final class SpatialHashing {
    /// Configuration for the SpatialHashing algorithm.
    public struct Configuration {
        /// The size of each cell in the spatial grid.
        let cellSize: Float
        /// The radius used for collision detection.
        let radius: Float
        
        /// Initializes a new Configuration instance.
        /// - Parameters:
        ///   - cellSize: The size of each cell in the spatial grid.
        ///   - radius: The radius used for collision detection.
        public init(cellSize: Float, radius: Float) {
            self.cellSize = cellSize
            self.radius = radius
        }
    }

    public let configuration: Configuration

    private let computeHashAndIndexState: MTLComputePipelineState
    private let computeCellBoundariesState: MTLComputePipelineState
    private let convertToHalfState: MTLComputePipelineState
    private let reorderHalfPrecisionState: MTLComputePipelineState
    private let findCollisionCandidatesState: MTLComputePipelineState
    private let bitonicSort: BitonicSort

    private let cellStart: MTLBuffer
    private let cellEnd: MTLBuffer
    private let hashTable: (buffer: MTLBuffer, paddedCount: Int)
    private let halfPositions: MTLBuffer
    private let sortedHalfPositions: MTLTypedBuffer
    private let hashTableCapacity: Int
    
    /// Initializes a new instance of SpatialHashing using the specified Metal device.
    ///
    /// - Parameters:
    ///   - device: The Metal device to use for computations.
    ///   - configuration: The configuration for spatial hashing.
    ///   - maxElementsCount: The maximum number of elements that can be handled.
    /// - Throws: An error if initialization fails.
    public convenience init(
        heap: MTLHeap,
        configuration: Configuration,
        maxElementsCount: Int
    ) throws {
        try self.init(
            bufferAllocator: .init(type: .heap(heap)),
            configuration: configuration,
            maxElementsCount: maxElementsCount
        )
    }
    
    /// Initializes a new instance of SpatialHashing using the specified Metal heap.
    ///
    /// - Parameters:
    ///   - heap: The Metal heap to allocate resources from.
    ///   - configuration: The configuration for spatial hashing.
    ///   - maxElementsCount: The maximum number of elements that can be handled.
    /// - Throws: An error if initialization fails.
    public convenience init(
        device: MTLDevice,
        configuration: Configuration,
        maxElementsCount: Int
    ) throws {
        try self.init(
            bufferAllocator: .init(type: .device(device)),
            configuration: configuration,
            maxElementsCount: maxElementsCount
        )
    }

    private init(
        bufferAllocator: MTLBufferAllocator,
        configuration: Configuration,
        maxElementsCount: Int
    ) throws {
        let library = try bufferAllocator.device.makeDefaultLibrary(bundle: .module)
        let deviceSupportsNonuniformThreadgroups = bufferAllocator.device.supports(feature: .nonUniformThreadgroups)

        let constantValues = MTLFunctionConstantValues()
        constantValues.set(deviceSupportsNonuniformThreadgroups, at: 0)

        self.configuration = configuration
        self.computeHashAndIndexState = try library.computePipelineState(function: "computeHashAndIndexState", constants: constantValues)
        self.computeCellBoundariesState = try library.computePipelineState(function: "computeCellBoundaries", constants: constantValues)
        self.convertToHalfState = try library.computePipelineState(function: "convertToHalf", constants: constantValues)
        self.reorderHalfPrecisionState = try library.computePipelineState(function: "reorderHalfPrecision", constants: constantValues)
        self.findCollisionCandidatesState = try library.computePipelineState(function: "findCollisionCandidates", constants: constantValues)
        self.bitonicSort = try .init(library: library)
        
        self.hashTableCapacity = maxElementsCount * 2
        self.hashTable = try BitonicSort.buffer(count: maxElementsCount, bufferAllocator: bufferAllocator)
        self.cellStart = try bufferAllocator.buffer(for: UInt32.self, count: self.hashTableCapacity)
        self.cellEnd = try bufferAllocator.buffer(for: UInt32.self, count: self.hashTableCapacity)
        self.halfPositions = try bufferAllocator.buffer(for: SIMD3<Float16>.self, count: maxElementsCount)
        self.sortedHalfPositions = try bufferAllocator.typedBuffer(descriptor: .init(valueType: .half3, count: maxElementsCount))
    }
    
    /// Builds the spatial hash structure for the given elements.
    ///
    /// - Parameters:
    ///   - elements: A buffer containing the positions of elements.
    ///   - commandBuffer: The command buffer to encode the operation into.
    public func build(
        elements: MTLTypedBuffer,
        in commandBuffer: MTLCommandBuffer
    ) {
        let positionsPacked = elements.descriptor.valueType.isPacked
        
        commandBuffer.blit { encoder in
            encoder.fill(buffer: self.hashTable.buffer, range: 0..<self.hashTable.buffer.length, value: .max)
        }
    
        commandBuffer.pushDebugGroup("Compute Hash")
        commandBuffer.compute { encoder in
            encoder.setBuffer(elements.buffer, offset: 0, index: 0)
            encoder.setBuffer(self.halfPositions, offset: 0, index: 1)
            encoder.setValue(UInt32(elements.descriptor.count), at: 2)
            encoder.setValue(positionsPacked, at: 3)
            encoder.dispatch1d(state: self.convertToHalfState, exactlyOrCovering: elements.descriptor.count)
            
            encoder.setBuffer(self.halfPositions, offset: 0, index: 0)
            encoder.setBuffer(self.hashTable.buffer, offset: 0, index: 1)
            encoder.setValue(UInt32(self.hashTableCapacity), at: 2)
            encoder.setValue(self.configuration.cellSize, at: 3)
            encoder.setValue(UInt32(elements.descriptor.count), at: 4)
            encoder.dispatch1d(state: self.computeHashAndIndexState, exactlyOrCovering: elements.descriptor.count)
        }
        commandBuffer.popDebugGroup()
<<<<<<< HEAD

        commandBuffer.pushDebugGroup("Sort Hashes And Values")
=======
        
        commandBuffer.pushDebugGroup("Sort Hash Table")
>>>>>>> 52ec4e6d
        self.bitonicSort.encode(data: self.hashTable.buffer, count: self.hashTable.paddedCount, in: commandBuffer)
        commandBuffer.popDebugGroup()

        commandBuffer.pushDebugGroup("Compute Cell Bounds")
        commandBuffer.compute { encoder in
            encoder.setBuffer(self.halfPositions, offset: 0, index: 0)
            encoder.setBuffer(self.sortedHalfPositions.buffer, offset: 0, index: 1)
            encoder.setBuffer(self.hashTable.buffer, offset: 0, index: 2)
            encoder.setValue(UInt32(elements.descriptor.count), at: 3)
            encoder.dispatch1d(state: self.reorderHalfPrecisionState, exactlyOrCovering: elements.descriptor.count)

            let threadgroupWidth = 256
            encoder.setBuffer(self.cellStart, offset: 0, index: 0)
            encoder.setBuffer(self.cellEnd, offset: 0, index: 1)
            encoder.setBuffer(self.hashTable.buffer, offset: 0, index: 2)
            encoder.setValue(UInt32(elements.descriptor.count), at: 3)
            encoder.setThreadgroupMemoryLength((threadgroupWidth + 16) * MemoryLayout<UInt32>.size, index: 0)
            encoder.dispatch1d(state: self.computeCellBoundariesState, exactlyOrCovering: elements.descriptor.count, threadgroupWidth: threadgroupWidth)
        }
        commandBuffer.popDebugGroup()
    }
    
    /// Finds collision candidates for the given elements.
    ///
    /// - Parameters:
    ///   - externalElements: Optional buffer containing external elements to check for collisions. If nil, uses the elements from the build step.
    ///   - collisionCandidates: Buffer to store the found collision candidates.
    ///   - connectedVertices: Optional buffer containing connected vertices to exclude from collision checks.
    ///   - commandBuffer: The command buffer to encode the operation into.
    public func find(
        externalElements: MTLTypedBuffer?,
        collisionCandidates: MTLTypedBuffer,
        connectedVertices: MTLTypedBuffer?,
        in commandBuffer: MTLCommandBuffer
    ) {
        let elements = externalElements ?? self.sortedHalfPositions
        let maxCandidatesCount = collisionCandidates.descriptor.count / elements.descriptor.count
        let positionsPacked = elements.descriptor.valueType.isPacked

        commandBuffer.pushDebugGroup("Find Collision Candidates")
        commandBuffer.compute { encoder in
            encoder.setBuffer(collisionCandidates.buffer, offset: 0, index: 0)
            encoder.setBuffer(self.hashTable.buffer, offset: 0, index: 1)
            encoder.setBuffer(self.cellStart, offset: 0, index: 2)
            encoder.setBuffer(self.cellEnd, offset: 0, index: 3)
            encoder.setBuffer(self.sortedHalfPositions.buffer, offset: 0, index: 4)
            encoder.setBuffer(elements.buffer, offset: 0, index: 5)
            if let connectedVertices {
                encoder.setBuffer(connectedVertices.buffer, offset: 0, index: 6)
            } else {
                encoder.setValue([UInt32.zero], at: 6)
            }
            encoder.setValue(UInt32(self.hashTableCapacity), at: 7)
            encoder.setValue(self.configuration.radius, at: 8)
            encoder.setValue(self.configuration.cellSize, at: 9)
            encoder.setValue(UInt32(maxCandidatesCount), at: 10)
            encoder.setValue(UInt32((connectedVertices?.descriptor.count ?? 0) / elements.descriptor.count), at: 11)
            encoder.setValue(UInt32(externalElements?.descriptor.count ?? 0), at: 12)
            encoder.setValue(UInt32(elements.descriptor.count), at: 13)
            encoder.setValue(positionsPacked, at: 14)
            encoder.dispatch1d(state: self.findCollisionCandidatesState, exactlyOrCovering: elements.descriptor.count)
        }
        commandBuffer.popDebugGroup()
    }
}

public extension SpatialHashing {
    static func totalBuffersSize(maxElementsCount: Int) -> Int {
        let cellStartSize = maxElementsCount * MemoryLayout<UInt32>.stride * 2
        let cellEndSize = maxElementsCount * MemoryLayout<UInt32>.stride * 2
        let hashTableSize = maxElementsCount * MemoryLayout<SIMD2<UInt32>>.stride * 2
        let halfPositionsSize = maxElementsCount * MemoryLayout<SIMD3<Float16>>.stride * 2
        
        return cellStartSize + cellEndSize + hashTableSize + halfPositionsSize
    }
}<|MERGE_RESOLUTION|>--- conflicted
+++ resolved
@@ -131,13 +131,9 @@
             encoder.dispatch1d(state: self.computeHashAndIndexState, exactlyOrCovering: elements.descriptor.count)
         }
         commandBuffer.popDebugGroup()
-<<<<<<< HEAD
 
         commandBuffer.pushDebugGroup("Sort Hashes And Values")
-=======
-        
-        commandBuffer.pushDebugGroup("Sort Hash Table")
->>>>>>> 52ec4e6d
+
         self.bitonicSort.encode(data: self.hashTable.buffer, count: self.hashTable.paddedCount, in: commandBuffer)
         commandBuffer.popDebugGroup()
 
